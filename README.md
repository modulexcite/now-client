--- conflicted
+++ resolved
@@ -1,10 +1,6 @@
 # 𝚫 now client
 
-<<<<<<< HEAD
-[![Build Status](https://travis-ci.org/zeit/now-client.svg?branch=master)](https://travis-ci.org/zeit/now-client)
-=======
 [![Build Status](https://travis-ci.org/zeit/now-client.svg?branch=master)](https://travis-ci.org/zeit/now-client) [![XO code style](https://img.shields.io/badge/code_style-XO-5ed9c7.svg)](https://github.com/sindresorhus/xo)
->>>>>>> 5b0ae41a
 
 Node.js module to interact with the official [𝚫 now API](https://zeit.co/api).
 
@@ -14,7 +10,6 @@
 
 ```sh
 $ npm install --save now-client
-<<<<<<< HEAD
 ```
 
 ## Examples
@@ -41,37 +36,7 @@
 
 ### Older ES
 
-
 ```js
-=======
-```
-
-## Examples
-
-Here are a few snippets on how to use this package in your project:
-
-### ES2015
-
-```js
-import nowClient from 'now-client'
-
-const now = nowClient('YOUR TOKEN')
-
-let deployments
-
-try {
-  deployments = await now.getDeployments()
-} catch (err) {
-  console.error(err)
-}
-
-console.log(deployments)
-```
-
-### Older ES
-
-```js
->>>>>>> 5b0ae41a
 const nowClient = require('now-client')
 const now = nowClient('YOUR TOKEN')
 
@@ -89,21 +54,6 @@
 
 * [Now](#Now)
     * [new Now([token])](#new_Now_new)
-<<<<<<< HEAD
-    * [.getDeployments()](#Now+getDeployments) ⇒ <code>Promise</code>
-    * [.getDeployment(id)](#Now+getDeployment) ⇒ <code>Promise</code>
-    * [.createDeployment(body)](#Now+createDeployment) ⇒ <code>Promise</code>
-    * [.deleteDeployment(id)](#Now+deleteDeployment) ⇒ <code>Promise</code>
-    * [.getFiles(id)](#Now+getFiles) ⇒ <code>Promise</code>
-    * [.getFile(id, fileId)](#Now+getFile) ⇒ <code>Promise</code>
-    * [.getAliases([id])](#Now+getAliases) ⇒ <code>Promise</code>
-    * [.createAlias(id, alias)](#Now+createAlias) ⇒ <code>Promise</code>
-    * [.deleteAlias(id)](#Now+deleteAlias) ⇒ <code>Promise</code>
-    * [.getSecrets([id])](#Now+getSecrets) ⇒ <code>Promise</code>
-    * [.createSecret(name, value)](#Now+createSecret) ⇒ <code>Promise</code>
-    * [.renameSecret(id, name)](#Now+renameSecret) ⇒ <code>Promise</code>
-    * [.deleteSecret(id)](#Now+deleteSecret) ⇒ <code>Promise</code>
-=======
     * [.getDeployments([callback])](#Now+getDeployments) ⇒ <code>Promise</code>
     * [.getDeployment(id, [callback])](#Now+getDeployment) ⇒ <code>Promise</code>
     * [.createDeployment(body, [callback])](#Now+createDeployment) ⇒ <code>Promise</code>
@@ -125,7 +75,6 @@
     * [.createSecret(name, value, [callback])](#Now+createSecret) ⇒ <code>Promise</code>
     * [.renameSecret(id, name, [callback])](#Now+renameSecret) ⇒ <code>Promise</code>
     * [.deleteSecret(id, [callback])](#Now+deleteSecret) ⇒ <code>Promise</code>
->>>>>>> 5b0ae41a
 
 <a name="new_Now_new"></a>
 
@@ -139,14 +88,19 @@
 
 <a name="Now+getDeployments"></a>
 
-### now.getDeployments() ⇒ <code>Promise</code>
+### now.getDeployments([callback]) ⇒ <code>Promise</code>
 Returns an array with all deployments.
 
 **Kind**: instance method of <code>[Now](#Now)</code>  
 **See**: https://zeit.co/api#list-endpoint  
+
+| Param | Type | Description |
+| --- | --- | --- |
+| [callback] | <code>function</code> | Callback will be called with `(err, deployments)` |
+
 <a name="Now+getDeployment"></a>
 
-### now.getDeployment(id) ⇒ <code>Promise</code>
+### now.getDeployment(id, [callback]) ⇒ <code>Promise</code>
 Returns an object with deployment data.
 
 **Kind**: instance method of <code>[Now](#Now)</code>  
@@ -155,10 +109,11 @@
 | Param | Type | Description |
 | --- | --- | --- |
 | id | <code>String</code> | ID of deployment |
+| [callback] | <code>function</code> | Callback will be called with `(err, deployment)` |
 
 <a name="Now+createDeployment"></a>
 
-### now.createDeployment(body) ⇒ <code>Promise</code>
+### now.createDeployment(body, [callback]) ⇒ <code>Promise</code>
 Creates a new deployment and returns its data.
 
 **Kind**: instance method of <code>[Now](#Now)</code>  
@@ -166,16 +121,12 @@
 
 | Param | Type | Description |
 | --- | --- | --- |
-<<<<<<< HEAD
-| body | <code>Object</code> | Object a package key (for package.json data). The other keys should represent a file path, with their respective values containing the file contents. |
-=======
 | body | <code>Object</code> | The keys should represent a file path, with their respective values containing the file contents. |
 | [callback] | <code>function</code> | Callback will be called with `(err, deployment)` |
->>>>>>> 5b0ae41a
 
 <a name="Now+deleteDeployment"></a>
 
-### now.deleteDeployment(id) ⇒ <code>Promise</code>
+### now.deleteDeployment(id, [callback]) ⇒ <code>Promise</code>
 Deletes a deployment and returns its data.
 
 **Kind**: instance method of <code>[Now](#Now)</code>  
@@ -184,10 +135,11 @@
 | Param | Type | Description |
 | --- | --- | --- |
 | id | <code>String</code> | ID of deployment |
+| [callback] | <code>function</code> | Callback will be called with `(err, deployment)` |
 
 <a name="Now+getFiles"></a>
 
-### now.getFiles(id) ⇒ <code>Promise</code>
+### now.getFiles(id, [callback]) ⇒ <code>Promise</code>
 Returns an array with the file structure.
 
 **Kind**: instance method of <code>[Now](#Now)</code>  
@@ -196,10 +148,11 @@
 | Param | Type | Description |
 | --- | --- | --- |
 | id | <code>String</code> | ID of deployment |
+| [callback] | <code>function</code> | Callback will be called with `(err, fileStructure)` |
 
 <a name="Now+getFile"></a>
 
-### now.getFile(id, fileId) ⇒ <code>Promise</code>
+### now.getFile(id, fileId, [callback]) ⇒ <code>Promise</code>
 Returns the content of a file either as string or object, depending on the filetype.
 
 **Kind**: instance method of <code>[Now](#Now)</code>  
@@ -209,6 +162,7 @@
 | --- | --- | --- |
 | id | <code>String</code> | ID of deployment |
 | fileId | <code>String</code> | ID of the file |
+| [callback] | <code>function</code> | Callback will be called with `(err, fileContent)` |
 
 <a name="Now+getDomains"></a>
 
@@ -276,7 +230,7 @@
 | [callback] | <code>function</code> | Callback will be called with `(err)` |
 
 <a name="Now+renewCertificate"></a>
- 
+
 ## now.renewCertificate(cn, [callback])] ⇒ <code>Promise</code>
 Renews an existing certificate.
 
@@ -287,7 +241,7 @@
 | --- | --- | --- |
 | cn | <code>String</code> | Common Name |
 | [callback] | <code>function</code> | Callback will be called with `(err)` |
- 
+
 <a name="Now+replaceCertificate"></a>
 
 ## now.replaceCertificate(cn, cert, key, [ca], [callback])] ⇒ <code>Promise</code>
@@ -319,7 +273,7 @@
 
 <a name="Now+getAliases"></a>
 
-### now.getAliases([id]) ⇒ <code>Promise</code>
+### now.getAliases([id OR callback], [callback]) ⇒ <code>Promise</code>
 Returns an array with all aliases.
 
 **Kind**: instance method of <code>[Now](#Now)</code>  
@@ -327,11 +281,12 @@
 
 | Param | Type | Description |
 | --- | --- | --- |
-| [id] | <code>String</code> &#124; <code>function</code> | ID of deployment |
+| [id OR callback] | <code>String</code> &#124; <code>function</code> | ID of deployment or callback |
+| [callback] | <code>function</code> | Callback will be called with `(err, aliases)` |
 
 <a name="Now+createAlias"></a>
 
-### now.createAlias(id, alias) ⇒ <code>Promise</code>
+### now.createAlias(id, alias, [callback]) ⇒ <code>Promise</code>
 Creates an alias for the given deployment.
 
 **Kind**: instance method of <code>[Now](#Now)</code>  
@@ -341,10 +296,11 @@
 | --- | --- | --- |
 | id | <code>String</code> | ID of deployment |
 | alias | <code>String</code> | Hostname or custom url for the alias |
+| [callback] | <code>function</code> | Callback will be called with `(err, data)` |
 
 <a name="Now+deleteAlias"></a>
 
-### now.deleteAlias(id) ⇒ <code>Promise</code>
+### now.deleteAlias(id, [callback]) ⇒ <code>Promise</code>
 Deletes an alias and returns a status.
 
 **Kind**: instance method of <code>[Now](#Now)</code>  
@@ -353,10 +309,11 @@
 | Param | Type | Description |
 | --- | --- | --- |
 | id | <code>String</code> | ID of alias |
+| [callback] | <code>function</code> | Callback will be called with `(err, status)` |
 
 <a name="Now+getSecrets"></a>
 
-### now.getSecrets([id]) ⇒ <code>Promise</code>
+### now.getSecrets([id OR callback], [callback]) ⇒ <code>Promise</code>
 Returns an array with all secrets.
 
 **Kind**: instance method of <code>[Now](#Now)</code>  
@@ -364,11 +321,12 @@
 
 | Param | Type | Description |
 | --- | --- | --- |
-| [id] | <code>String</code> | ID of deployment |
+| [id OR callback] | <code>String</code> &#124; <code>function</code> | ID of deployment or callback |
+| [callback] | <code>function</code> | Callback will be called with `(err, secrets)` |
 
 <a name="Now+createSecret"></a>
 
-### now.createSecret(name, value) ⇒ <code>Promise</code>
+### now.createSecret(name, value, [callback]) ⇒ <code>Promise</code>
 Creates a secret and returns its ID.
 
 **Kind**: instance method of <code>[Now](#Now)</code>  
@@ -378,10 +336,11 @@
 | --- | --- | --- |
 | name | <code>String</code> | name for the secret |
 | value | <code>String</code> | value for the secret |
+| [callback] | <code>function</code> | Callback will be called with `(err, data)` |
 
 <a name="Now+renameSecret"></a>
 
-### now.renameSecret(id, name) ⇒ <code>Promise</code>
+### now.renameSecret(id, name, [callback]) ⇒ <code>Promise</code>
 Changes the name of the given secret and returns its ID and name.
 
 **Kind**: instance method of <code>[Now](#Now)</code>  
@@ -391,10 +350,11 @@
 | --- | --- | --- |
 | id | <code>String</code> | id or name of the secret |
 | name | <code>String</code> | new name for the secret |
+| [callback] | <code>function</code> | Callback will be called with `(err, data)` |
 
 <a name="Now+deleteSecret"></a>
 
-### now.deleteSecret(id) ⇒ <code>Promise</code>
+### now.deleteSecret(id, [callback]) ⇒ <code>Promise</code>
 Deletes a secret and returns its ID.
 
 **Kind**: instance method of <code>[Now](#Now)</code>  
@@ -403,7 +363,4 @@
 | Param | Type | Description |
 | --- | --- | --- |
 | id | <code>String</code> | ID or name of the secret |
-<<<<<<< HEAD
-=======
-| [callback] | <code>function</code> | Callback will be called with `(err, status)` |
->>>>>>> 5b0ae41a
+| [callback] | <code>function</code> | Callback will be called with `(err, status)` |